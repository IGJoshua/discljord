--- conflicted
+++ resolved
@@ -12,12 +12,11 @@
  - Support for re-sharding a bot as it grows
  - Docstrings for many namespaces
  - Support for tts in messages
-<<<<<<< HEAD
-=======
  - New HTTP endpoint support
    - get-guild-roles
    - create-guild-ban
->>>>>>> 43c06eca
+   - create-dm
+ - Logging when unable to recieve gateway information
  
 ### Changed
  - Moved many functions from `discljord.connections` to an implementation namespace
@@ -25,6 +24,7 @@
  
 ### Fixed
  - Improper handling of rate limits when none is found
+ - Bot no longer starts when out of identify packets for shards
  
 ### Depricated
  - `send-message!` function
