--- conflicted
+++ resolved
@@ -2,7 +2,6 @@
 All notable changes to this project will be documented in this file. This change log follows the conventions of [keepachangelog.com](http://keepachangelog.com/).
 Discljord follows semantic versioning.
 
-<<<<<<< HEAD
 ## [Unreleased]
 ### Added
  - Initial support for Message Components
@@ -43,11 +42,10 @@
  - `:discljord.specs/snowflake` spec does not throw an exception anymore when passed a string
  - Added missing specs for `wait` param in `execute-webhook` and `stream` param in various endpoints
  - Fixed ambiguities regarding specs for parameters named `type`
-=======
+
 ## [1.2.3] - 2021-05-26
 ### Fixed
  - Case where websocket clients weren't closed in some cases
->>>>>>> 4c14ed27
 
 ## [1.2.2] - 2021-01-20
 ### Fixed
